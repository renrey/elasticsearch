--- conflicted
+++ resolved
@@ -1869,11 +1869,7 @@
         closeShards(shard);
         IndexShard newShard = newShard(
             ShardRoutingHelper.initWithSameId(shard.routingEntry(), RecoverySource.StoreRecoverySource.EXISTING_STORE_INSTANCE),
-<<<<<<< HEAD
-            shard.shardPath(), shard.indexSettings().getIndexMetaData(), wrapper, new InternalEngineFactory(), () -> {});
-=======
-            shard.shardPath(), shard.indexSettings().getIndexMetaData(), wrapper, null, () -> {}, EMPTY_EVENT_LISTENER);
->>>>>>> bb3bd10d
+            shard.shardPath(), shard.indexSettings().getIndexMetaData(), wrapper, new InternalEngineFactory(), () -> {}, EMPTY_EVENT_LISTENER);
 
         recoverShardFromStore(newShard);
 
@@ -2019,11 +2015,7 @@
         closeShards(shard);
         IndexShard newShard = newShard(
             ShardRoutingHelper.initWithSameId(shard.routingEntry(), RecoverySource.StoreRecoverySource.EXISTING_STORE_INSTANCE),
-<<<<<<< HEAD
-            shard.shardPath(), shard.indexSettings().getIndexMetaData(), wrapper, new InternalEngineFactory(), () -> {});
-=======
-            shard.shardPath(), shard.indexSettings().getIndexMetaData(), wrapper, null, () -> {}, EMPTY_EVENT_LISTENER);
->>>>>>> bb3bd10d
+            shard.shardPath(), shard.indexSettings().getIndexMetaData(), wrapper, new InternalEngineFactory(), () -> {}, EMPTY_EVENT_LISTENER);
 
         recoverShardFromStore(newShard);
 
